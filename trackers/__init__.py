from trackers.core.sort.tracker import SORTTracker
from trackers.log import get_logger

__all__ = ["SORTTracker"]

logger = get_logger(__name__)

try:
    from trackers.core.deepsort.tracker import DeepSORTTracker
    from trackers.core.reid.model import ReIDModel

    __all__.extend(["DeepSORTTracker", "ReIDModel"])
except ImportError:
    logger.warning(
<<<<<<< HEAD
        "DeepSORT dependencies not installed. "
        "DeepSORT features will not be available. "
        "Please run `pip install trackers[deepsort]` and try again."
=======
        "ReIDModel dependencies not installed. ReIDModel will not be available. "
        "Please run `pip install trackers[reid]` and try again."
>>>>>>> 7cb13c5b
    )
    pass

try:
    from trackers.core.bytetrack.tracker import ByteTrackTracker

    __all__.extend(["ByteTrackTracker"])
except ImportError:
    logger.warning(
        "ByteTrack dependencies not installed. "
        "ByteTrack features will not be available. "
        "Please run `pip install trackers[bytetrack]` and try again."
    )<|MERGE_RESOLUTION|>--- conflicted
+++ resolved
@@ -12,14 +12,8 @@
     __all__.extend(["DeepSORTTracker", "ReIDModel"])
 except ImportError:
     logger.warning(
-<<<<<<< HEAD
-        "DeepSORT dependencies not installed. "
-        "DeepSORT features will not be available. "
-        "Please run `pip install trackers[deepsort]` and try again."
-=======
         "ReIDModel dependencies not installed. ReIDModel will not be available. "
         "Please run `pip install trackers[reid]` and try again."
->>>>>>> 7cb13c5b
     )
     pass
 
