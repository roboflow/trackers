from typing import List, Optional, Tuple, Union

import numpy as np
import supervision as sv
import torch
from scipy.spatial.distance import cdist

from trackers.core.base import BaseTrackerWithFeatures
from trackers.core.deepsort.feature_extractor import DeepSORTFeatureExtractor
from trackers.core.deepsort.kalman_box_tracker import (
    MAHALANOBIS_THRESHOLD,
    DeepSORTKalmanBoxTracker,
)
from trackers.utils.sort_utils import (
    get_alive_trackers,
    get_iou_matrix,
    update_detections_with_track_ids,
    xyxy_to_xcycarh,
)


class DeepSORTTracker(BaseTrackerWithFeatures):
    """Implements DeepSORT (Deep Simple Online and Realtime Tracking).

    DeepSORT extends SORT by integrating appearance information using a deep
    learning model, improving tracking through occlusions and reducing ID switches.
    It combines motion (Kalman filter) and appearance cues for data association.

    Args:
        feature_extractor (Union[DeepSORTFeatureExtractor, torch.nn.Module, str]):
            A feature extractor model checkpoint URL, model checkpoint path, a model
            instance, or an instance of `DeepSORTFeatureExtractor` to extract
            appearance features. By default, a default model checkpoint is downloaded
            and loaded.
        device (Optional[str]): Device to run the feature extraction
            model on (e.g., 'cpu', 'cuda').
        lost_track_buffer (int): Number of frames to buffer when a track is lost.
            Enhances occlusion handling but may increase ID switches for similar objects.
        frame_rate (float): Frame rate of the video (frames per second).
            Used to calculate the maximum time a track can be lost.
        track_activation_threshold (float): Detection confidence threshold
            for track activation. Higher values reduce false positives
            but might miss objects.
        minimum_consecutive_frames (int): Number of consecutive frames an object
            must be tracked to be considered 'valid'. Prevents spurious tracks but
            may miss short tracks.
        minimum_iou_threshold (float): IOU threshold for gating in the matching cascade.
        appearance_threshold (float): Cosine distance threshold for appearance matching.
            Only matches below this threshold are considered valid.
        appearance_weight (float): Weight (0-1) balancing motion (IOU) and appearance
            distance in the combined matching cost.
        distance_metric (str): Distance metric for appearance features (e.g., 'cosine',
            'euclidean'). See `scipy.spatial.distance.cdist`.
    """  # noqa: E501

    def __init__(
        self,
        feature_extractor: Union[DeepSORTFeatureExtractor, torch.nn.Module, str],
        device: Optional[str] = None,
        lost_track_buffer: int = 30,
        frame_rate: float = 30.0,
        track_activation_threshold: float = 0.25,
        minimum_consecutive_frames: int = 3,
        minimum_iou_threshold: float = 0.3,
        appearance_threshold: float = 0.7,
        appearance_weight: float = 0.5,
        distance_metric: str = "cosine",
    ):
        self.feature_extractor = self._initialize_feature_extractor(
            feature_extractor, device
        )

        self.lost_track_buffer = lost_track_buffer
        self.frame_rate = frame_rate
        self.minimum_consecutive_frames = minimum_consecutive_frames
        self.minimum_iou_threshold = minimum_iou_threshold
        self.track_activation_threshold = track_activation_threshold
        self.appearance_threshold = appearance_threshold
        self.appearance_weight = appearance_weight
        self.distance_metric = distance_metric
        # Calculate maximum frames without update based on lost_track_buffer and
        # frame_rate. This scales the buffer based on the frame rate to ensure
        # consistent time-based tracking across different frame rates.
        self.maximum_frames_without_update = int(
            self.frame_rate / 30.0 * self.lost_track_buffer
        )

        self.trackers: list[DeepSORTKalmanBoxTracker] = []

    def _initialize_feature_extractor(
        self,
        feature_extractor: Union[DeepSORTFeatureExtractor, torch.nn.Module, str],
        device: Optional[str],
    ) -> DeepSORTFeatureExtractor:
        """
        Initialize the feature extractor based on the input type.

        Args:
            feature_extractor: The feature extractor input, which can be a model path,
                a torch module, or a DeepSORTFeatureExtractor instance.
            device: The device to run the model on.

        Returns:
            DeepSORTFeatureExtractor: The initialized feature extractor.
        """
        if isinstance(feature_extractor, (str, torch.nn.Module)):
            return DeepSORTFeatureExtractor(
                model_or_checkpoint_path=feature_extractor,
                device=device,
            )
        else:
            return feature_extractor

    def _get_appearance_distance_matrix(
        self,
        detection_features: np.ndarray,
    ) -> np.ndarray:
        """
        Calculate appearance distance matrix between tracks and detections.

        Args:
            detection_features (np.ndarray): Features extracted from current detections.

        Returns:
            np.ndarray: Appearance distance matrix.
        """

        if len(self.trackers) == 0 or len(detection_features) == 0:
            return np.zeros((len(self.trackers), len(detection_features)))

        track_features = np.array([t.get_feature() for t in self.trackers])
        distance_matrix = cdist(
            track_features, detection_features, metric=self.distance_metric
        )
        distance_matrix = np.clip(distance_matrix, 0, 1)

        return distance_matrix

    def _get_mahalanobis_distance_matrix(
        self,
        detection_boxes: np.ndarray,
    ) -> np.ndarray:
        """
        Calculate Mahalanobis distance matrix between tracks and detections,
        as per Equation 1 in section 2.2 of the [DeepSORT paper](https://arxiv.org/pdf/1703.07402).

        Args:
            detection_boxes (np.ndarray): Detected bounding boxes in the
                form [x1, y1, x2, y2].

        Returns:
            np.ndarray: Mahalanobis distance matrix.
        """
        if len(self.trackers) == 0 or len(detection_boxes) == 0:
            return np.zeros((len(self.trackers), len(detection_boxes)))

        distance_matrix = np.zeros((len(self.trackers), len(detection_boxes)))

        for i, tracker in enumerate(self.trackers):
            measurements = np.array([xyxy_to_xcycarh(box) for box in detection_boxes])

            distance_matrix[i, :] = tracker.compute_gating_distance(measurements)

        return distance_matrix

    def _get_combined_distance_matrix(
        self,
        mahalanobis_matrix: np.ndarray,
        appearance_dist_matrix: np.ndarray,
    ) -> np.ndarray:
        """
        Combine Mahalanobis and appearance distances into a single distance matrix,
        as per Equation 5 in section 2.2 of the [DeepSORT paper](https://arxiv.org/pdf/1703.07402).

        Args:
            mahalanobis_matrix (np.ndarray): Mahalanobis distance matrix between
                tracks and detections.
            appearance_dist_matrix (np.ndarray): Appearance distance matrix.

        Returns:
            np.ndarray: Combined distance matrix.
        """
<<<<<<< HEAD
        # Using weighted sum to combine Mahalanobis and appearance distances
=======
        iou_distance: np.ndarray = 1 - iou_matrix
>>>>>>> 9cbbdcf7
        combined_dist = (
            self.appearance_weight * appearance_dist_matrix
            + (1 - self.appearance_weight) * mahalanobis_matrix
        )

        mahalanobis_gate = mahalanobis_matrix > MAHALANOBIS_THRESHOLD
        appearance_gate = appearance_dist_matrix > self.appearance_threshold

        # An association is inadmissible if either metric is above threshold
        invalid_mask = np.logical_or(mahalanobis_gate, appearance_gate)
        combined_dist[invalid_mask] = 1.0  # Mark as infeasible

        return combined_dist

    def _match_tracks_stage(
        self,
        cost_matrix: np.ndarray,
        track_indices: list,
        detection_indices: list,
    ) -> Tuple[List[Tuple[int, int]], List[int], List[int]]:
        """
        Match tracks with detections for a specific stage of the matching cascade.
        This implements the linear assignment for a specific group of tracks based
        on their maturity.

        Args:
            cost_matrix (np.ndarray): Cost matrix between tracks and detections.
            track_indices (list): Indices of tracks to match.
            detection_indices (list): Indices of detections to match.

        Returns:
            tuple[list[tuple[int, int]], list[int], list[int]]: Matched indices,
                unmatched track indices, unmatched detection indices.
        """
        if len(track_indices) == 0 or len(detection_indices) == 0:
            return [], track_indices, detection_indices

        sub_cost_matrix = cost_matrix[np.ix_(track_indices, detection_indices)]

        # Apply threshold of 1.0 to mark infeasible associations
        # Only consider associations where cost < 1.0
        valid_mask = sub_cost_matrix < 1.0

        if not np.any(valid_mask):
            return [], track_indices, detection_indices

        row_indices, col_indices = np.where(valid_mask)

        indices = np.stack([row_indices, col_indices], axis=1)
        indices = indices[np.argsort(sub_cost_matrix[row_indices, col_indices])]

        matches = []
        unmatched_tracks = list(track_indices)
        unmatched_detections = list(detection_indices)

        matched_track_indices = set()
        matched_detection_indices = set()

        for row, col in indices:
            track_idx = track_indices[row]
            detection_idx = detection_indices[col]

            # Skip if either track or detection is already matched
            if row in matched_track_indices or col in matched_detection_indices:
                continue

            matches.append((track_idx, detection_idx))
            matched_track_indices.add(row)
            matched_detection_indices.add(col)

            if track_idx in unmatched_tracks:
                unmatched_tracks.remove(track_idx)
            if detection_idx in unmatched_detections:
                unmatched_detections.remove(detection_idx)

        return matches, unmatched_tracks, unmatched_detections

    def _get_associated_indices(
        self,
        detection_boxes: np.ndarray,
        detection_features: np.ndarray,
    ) -> tuple[list[tuple[int, int]], set[int], set[int]]:
        """
        Associate detections to trackers using a cascade matching approach.
        The cascade gives priority to tracks that have been recently seen.

        As per the paper, we use a weighted combination of Mahalanobis distance
        (for motion information) and appearance distance (for visual similarity).

        Args:
            detection_boxes (np.ndarray): Detected bounding boxes in the
                form [x1, y1, x2, y2].
            detection_features (np.ndarray): Features extracted from current detections.

        Returns:
            tuple[list[tuple[int, int]], set[int], set[int]]: Matched indices,
                unmatched trackers, unmatched detections.
        """
        confirmed_tracks = []
        unconfirmed_tracks = []
        for tracker_idx, tracker in enumerate(self.trackers):
            if tracker.number_of_successful_updates >= self.minimum_consecutive_frames:
                confirmed_tracks.append(tracker_idx)
            else:
                unconfirmed_tracks.append(tracker_idx)

        # Get Mahalanobis distance matrix
        mahalanobis_matrix = self._get_mahalanobis_distance_matrix(detection_boxes)

        # Get appearance distance matrix
        appearance_dist_matrix = self._get_appearance_distance_matrix(
            detection_features
        )

        # Combine distances using weighted sum
        combined_dist_matrix = self._get_combined_distance_matrix(
            mahalanobis_matrix, appearance_dist_matrix
        )

        confirmed_matches, unmatched_confirmed, unmatched_detections = (
            self._match_tracks_stage(
                combined_dist_matrix,
                confirmed_tracks,
                list(range(len(detection_features))),
            )
        )

        # Find recently lost confirmed tracks (time_since_update == 1)
        recently_lost = [
            tracker_idx
            for tracker_idx in unmatched_confirmed
            if self.trackers[tracker_idx].time_since_update == 1
        ]

        # Remove recently lost from unmatched_confirmed
        unmatched_confirmed = [
            tracker_idx
            for tracker_idx in unmatched_confirmed
            if tracker_idx not in recently_lost
        ]

        iou_track_candidates = unconfirmed_tracks + recently_lost

        # Match remaining tracks using IoU only
        iou_matrix = get_iou_matrix(
            trackers=self.trackers, detection_boxes=detection_boxes
        )

        iou_matches: list[tuple[int, int]] = []
        if iou_track_candidates and unmatched_detections:
            iou_dist_matrix = 1 - iou_matrix
            iou_dist_matrix_filtered = iou_dist_matrix.copy()
            mask = iou_matrix < self.minimum_iou_threshold
            iou_dist_matrix_filtered[mask] = 1.0

            iou_matches, unmatched_candidates, unmatched_detections = (
                self._match_tracks_stage(
                    iou_dist_matrix_filtered,
                    iou_track_candidates,
                    list(unmatched_detections),
                )
            )
        else:
            unmatched_candidates = iou_track_candidates

        matches = confirmed_matches + iou_matches
        unmatched_tracks = set(unmatched_confirmed).union(set(unmatched_candidates))

        return matches, unmatched_tracks, set(unmatched_detections)

    def _spawn_new_trackers(
        self,
        detections: sv.Detections,
        detection_boxes: np.ndarray,
        detection_features: np.ndarray,
        unmatched_detections: set[int],
    ):
        """
        Create new trackers for unmatched detections with confidence above threshold.

        Args:
            detections (sv.Detections): Current detections.
            detection_boxes (np.ndarray): Bounding boxes for detections.
            detection_features (np.ndarray): Features for detections.
            unmatched_detections (set[int]): Indices of unmatched detections.
        """
        for detection_idx in unmatched_detections:
            if (
                detections.confidence is None
                or detection_idx >= len(detections.confidence)
                or detections.confidence[detection_idx]
                >= self.track_activation_threshold
            ):
                feature = None
                if (
                    detection_features is not None
                    and len(detection_features) > detection_idx
                ):
                    feature = detection_features[detection_idx]

                new_tracker = DeepSORTKalmanBoxTracker(
                    bbox=detection_boxes[detection_idx], feature=feature
                )
                self.trackers.append(new_tracker)

        self.trackers = get_alive_trackers(
            trackers=self.trackers,
            maximum_frames_without_update=self.maximum_frames_without_update,
            minimum_consecutive_frames=self.minimum_consecutive_frames,
        )

    def update(self, detections: sv.Detections, frame: np.ndarray) -> sv.Detections:
        """Updates the tracker state with new detections and appearance features.

        Extracts appearance features, performs Kalman filter prediction, calculates
        IOU and appearance distance matrices, associates detections with tracks using
        a combined metric, updates matched tracks (position and appearance), and
        initializes new tracks for unmatched high-confidence detections.

        Args:
            detections (sv.Detections): The latest set of object detections.
            frame (np.ndarray): The current video frame, used for extracting
                appearance features from detections.

        Returns:
            sv.Detections: A copy of the input detections, augmented with assigned
                `tracker_id` for each successfully tracked object. Detections not
                associated with a track will not have a `tracker_id`.
        """
        if len(self.trackers) == 0 and len(detections) == 0:
            detections.tracker_id = np.array([], dtype=int)
            return detections

        # Convert detections to a (N x 4) array (x1, y1, x2, y2)
        detection_boxes = (
            detections.xyxy if len(detections) > 0 else np.array([]).reshape(0, 4)
        )

        # Extract appearance features from the frame and detections
        detection_features = self.feature_extractor.extract_features(frame, detections)

        # Predict new locations for existing trackers
        for tracker in self.trackers:
            tracker.predict()

        # Associate detections to trackers using the cascade matching approach
        matched_indices, unmatched_tracks, unmatched_detections = (
            self._get_associated_indices(detection_boxes, detection_features)
        )

        # Update matched trackers with assigned detections
        for row, col in matched_indices:
            self.trackers[row].update(detection_boxes[col])
            if detection_features is not None and len(detection_features) > col:
                self.trackers[row].update_feature(detection_features[col])

        # Create new trackers for unmatched detections with confidence above threshold
        self._spawn_new_trackers(
            detections, detection_boxes, detection_features, unmatched_detections
        )

        # Update detections with tracker IDs
        updated_detections = update_detections_with_track_ids(
            trackers=self.trackers,
            detections=detections,
            detection_boxes=detection_boxes,
            minimum_consecutive_frames=self.minimum_consecutive_frames,
            minimum_iou_threshold=self.minimum_iou_threshold,
        )

        return updated_detections

    def reset(self) -> None:
        """Resets the tracker's internal state.

        Clears all active tracks and resets the track ID counter.
        """
        self.trackers = []
        DeepSORTKalmanBoxTracker.count_id = 0<|MERGE_RESOLUTION|>--- conflicted
+++ resolved
@@ -180,11 +180,7 @@
         Returns:
             np.ndarray: Combined distance matrix.
         """
-<<<<<<< HEAD
         # Using weighted sum to combine Mahalanobis and appearance distances
-=======
-        iou_distance: np.ndarray = 1 - iou_matrix
->>>>>>> 9cbbdcf7
         combined_dist = (
             self.appearance_weight * appearance_dist_matrix
             + (1 - self.appearance_weight) * mahalanobis_matrix
