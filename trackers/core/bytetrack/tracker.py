from copy import deepcopy
from typing import Optional

import numpy as np
import supervision as sv
from scipy.optimize import linear_sum_assignment
from scipy.spatial.distance import cdist

from trackers.core.base import BaseTracker
from trackers.core.bytetrack.kalman_box_tracker import ByteTrackKalmanBoxTracker
from trackers.utils.sort_utils import (
    get_alive_trackers,
    get_iou_matrix,
)
<<<<<<< HEAD
from trackers.core.deepsort.feature_extractor import DeepSORTFeatureExtractor

=======


# from trackers.utils.general_utils import (clip_coordinates)
>>>>>>> 29f08f7e
class ByteTrackTracker(BaseTracker):
    """Implements ByteTrack.

    ByteTrack is a simple, effective, and generic multi-object tracking method
    that improves upon tracking-by-detection by associating *every* detection box
    instead of discarding low-score ones. It uses a two-stage association process
    and builds on established techniques like the Kalman filter for motion prediction
    and the Hungarian algorithm for data association.

    Args:
        lost_track_buffer (int): Number of frames to buffer when a track is lost.
            Increasing lost_track_buffer enhances occlusion handling, significantly
            improving tracking through occlusions, but may increase the possibility
            of ID switching for objects with similar appearance.
        frame_rate (float): Frame rate of the video (frames per second).
            Used to calculate the maximum time a track can be lost.
        track_activation_threshold (float): Detection confidence threshold
            for track activation. Only detections with confidence above this
            threshold will create new tracks. Increasing this threshold
            reduces false positives but may miss real objects with low confidence.
        minimum_consecutive_frames (int): Number of consecutive frames that an object
            must be tracked before it is considered a 'valid' track. Increasing
            `minimum_consecutive_frames` prevents the creation of accidental tracks
            from false detection or double detection, but risks missing shorter
            tracks. Before the tracker is considered valid, it will be assigned
            `-1` as its `tracker_id`.
        minimum_iou_threshold (float): IOU threshold for associating detections to
            existing tracks.
        high_prob_boxes_threshold (float): threshold for assigning predicted boxes to high probability class.
            ByteTrack Specific parameter.
        feature_extractor (FeatureExtractor OR THE NAME OF THE FINAL CLASS): model that will be use for extracting RE-ID features for
            high probability detected boxes.
        distance_metric (str): Distance metric for appearance features (e.g., 'cosine',
            'euclidean'). See `scipy.spatial.distance.cdist`.
        max_appearance_distance (float): Maximum allowed distance for appearance-based
            matching when using 'RE-ID' as the `high_prob_association_metric`.
            Lower values result in stricter appearance matching.
    """

    def __init__(
        self,
        lost_track_buffer: int = 30,
        frame_rate: float = 30.0,
        track_activation_threshold: float = 0.25,
        minimum_consecutive_frames: int = 3,
        minimum_iou_threshold: float = 0.2,
        high_prob_boxes_threshold: float = 0.5,
<<<<<<< HEAD
        feature_extractor: Optional[DeepSORTFeatureExtractor] = None, #The type should be the new feature extractor class once implemented
        distance_metric: str = "cosine", # None, 'cosine' or 'euclidean'
        max_appearance_distance: float = 0.75 # Default maximum distance for RE-ID matching with cosine distance.

=======
        feature_extractor=None,  # The type should be the new feature extractor class
        distance_metric: str = "cosine",  # None, 'cosine' or 'euclidean'
        max_appearance_distance: float = 0.75,  # Default maximum distance for RE-ID matching with cosine distance.
>>>>>>> 29f08f7e
    ) -> None:
        # Calculate maximum frames without update based on lost_track_buffer and
        # frame_rate. This scales the buffer based on the frame rate to ensure
        # consistent time-based tracking across different frame rates.
        self.maximum_frames_without_update = int(frame_rate / 30.0 * lost_track_buffer)
        self.minimum_consecutive_frames = minimum_consecutive_frames
        self.minimum_iou_threshold = minimum_iou_threshold
        self.track_activation_threshold = track_activation_threshold
        self.high_prob_boxes_threshold = high_prob_boxes_threshold
        self.high_prob_association_metric = (
            "IoU" if feature_extractor is None else "RE-ID"
        )
        self.feature_extractor = feature_extractor
        self.distance_metric = distance_metric
        # Active trackers
        self.trackers: list[ByteTrackKalmanBoxTracker] = []
        self.max_appearance_distance = max_appearance_distance

    def _update_detections(
        self,
        trackers: list[ByteTrackKalmanBoxTracker],
        detections: sv.Detections,
        updated_detections: list[sv.Detections],
        matched_indices: list[tuple[int, int]],
    ):
        # Update matched trackers with assigned detections.
        det_bboxes = detections.xyxy
        for row, col in matched_indices:
            t = trackers[row]
            t.update(det_bboxes[col])
            # If tracker is mature but still has ID -1, assign a new ID
            if t.tracker_id == -1:
                t.tracker_id = ByteTrackKalmanBoxTracker.get_next_tracker_id()
            new_det = deepcopy(detections[col : col + 1])
            new_det.tracker_id = np.array([t.tracker_id])
            updated_detections.append(new_det)

    def update(self, detections: sv.Detections, frame: np.ndarray) -> sv.Detections:
        """Updates the tracker state with new detections.

        Performs Kalman filter prediction, associates detections with existing
        trackers based on IOU, updates matched trackers, and initializes new
        trackers for unmatched high-confidence detections.

        Args:
            detections (sv.Detections): The latest set of object detections from a frame.
            frame (np.ndarray): The current video frame, used for extracting
                appearance features from detections.

        Returns:
            sv.Detections: A copy of the input detections, augmented with assigned
                `tracker_id` for each successfully tracked object. Detections not
                associated with a track will not have a `tracker_id`.
        """

        if len(self.trackers) == 0 and len(detections) == 0:
            detections.tracker_id = np.array([], dtype=int)
            return detections
        updated_detections = []  # List for returning the updated detections with its new assigned track id

        # Predict new locations for existing trackers
        for tracker in self.trackers:
            tracker.predict()
        # Assign a default tracker_id with the correct shape
        detections.tracker_id = -np.ones(len(detections))
        # Split into high confidence boxes and lower based on self.high_prob_boxes_threshold
        high_prob_detections, low_prob_detections = (
            self._get_high_and_low_probability_detections(detections)
        )

        # If detector avaible, compute the features for high probability images
        detection_features = [None] * len(high_prob_detections)
        if self.feature_extractor is not None:
            detection_features = self.feature_extractor.extract_features(
                frame, high_prob_detections
            )

        # Step 1: first association, with high confidence boxes
        matched_indices, unmatched_trackers, unmatched_high_prob_detections = (
            self._similarity_step(
                high_prob_detections,
                self.trackers,
                self.high_prob_association_metric,
                detection_features,
            )
        )

        # Update matched trackers with assigned detections. !!Maybe it can be done casting matched_indices to np.array and using map!!
        self._update_detections(
            self.trackers, high_prob_detections, updated_detections, matched_indices
        )

        remaining_trackers = [self.trackers[i] for i in unmatched_trackers]

        # Step 2: associate Low Probability detections with remaining trackers
        matched_indices, unmatched_trackers, unmatched_detections = (
            self._similarity_step(low_prob_detections, remaining_trackers, "IoU")
        )

        # Update matched trackers with assigned detections.
        self._update_detections(
            remaining_trackers, low_prob_detections, updated_detections, matched_indices
        )

        # Add unmatched low prob predictions to updated predictions
        for det_index in unmatched_detections:
            new_det = deepcopy(low_prob_detections[det_index : det_index + 1])

            new_det.tracker_id = np.array([-1])
            updated_detections.append(new_det)

        self._spawn_new_trackers(
            high_prob_detections,
            high_prob_detections.xyxy,
            detection_features,
            unmatched_high_prob_detections,
            updated_detections,
        )

        updated_detections = sv.Detections.merge(updated_detections)
        if len(updated_detections) == 0:
            updated_detections.tracker_id = np.array([], dtype=int)
        return updated_detections

    def _get_high_and_low_probability_detections(self, detections: sv.Detections):
        """
        Splits the input detections into high-confidence and low-confidence sets
        based on the `self.high_prob_boxes_threshold`.

        Args:
            detections (sv.Detections): The input detections with confidence scores.

        Returns:
            tuple[sv.Detections, sv.Detections]: A tuple containing two
                sv.Detections objects: the first for high-confidence detections
                (confidence >= threshold) and the second for low-confidence detections
                (confidence < threshold).
        """
        condition = detections.confidence >= self.high_prob_boxes_threshold
        high_confidence = detections[condition]
        low_confidence = detections[np.logical_not(condition)]
        return high_confidence, low_confidence

    def _get_associated_indices(
        self,
        similarity_matrix: np.ndarray,
        detection_boxes: np.ndarray,
        trackers: list[ByteTrackKalmanBoxTracker],
        min_similarity_thresh: float,
    ) -> tuple[list[tuple[int, int]], set[int], set[int]]:
        """
        Associate detections to trackers based on Similarity (IoU or -(minus) Distance between appeareance features) using the
        Jonker-Volgenant algorithm approach with no initialization instead of the Hungarian algorithm as mentioned in the SORT paper, but
        it solves the assignment problem in an optimal way.

        Args:
            similarity_matrix (np.ndarray): Similarity matrix betw  een trackers (rows) and detections (columns).
            detections (sv.Detections): The set of object detections.
            trackers (list[ByteTrackKalmanBoxTracker]): The list of trackers.
            min_similarity_thresh (float): Minimum similarity threshold for a valid match.

        Returns:
            tuple[list[tuple[int, int]], set[int], set[int]]: Matched indices (list of (tracker_idx, detection_idx)),
                indices of unmatched trackers, indices of unmatched detections.
        """
        matched_indices = []
        unmatched_trackers = set(range(len(trackers)))
        unmatched_detections = set(range(len(detection_boxes)))

        if len(trackers) > 0 and len(detection_boxes) > 0:
            row_indices, col_indices = linear_sum_assignment(
                similarity_matrix, maximize=True
            )
            for row, col in zip(row_indices, col_indices):
                if similarity_matrix[row, col] >= min_similarity_thresh:
                    matched_indices.append((row, col))
                    unmatched_trackers.remove(row)
                    unmatched_detections.remove(col)

        return matched_indices, unmatched_trackers, unmatched_detections

    def _spawn_new_trackers(
        self,
        detections: sv.Detections,
        detection_boxes: np.ndarray,
        detection_features: np.ndarray,
        unmatched_detections: set[int],
        updated_detections: list[sv.Detections],
    ):
        """
        Create new trackers for unmatched detections and append detections to updated_detections detections.

        Args:
            detections (sv.Detections): Current detections.
            detection_boxes (np.ndarray): Bounding boxes for detections.
            detection_features (np.ndarray): Features for detections.
            unmatched_detections (set[int]): Indices of unmatched detections.
            unmatched_detections (set[int]): Indices of unmatched detections.
            updated_detections (list[sv.Detections]): List with all the detections

        """
        for detection_idx in unmatched_detections:
            if (
                detections.confidence is None
                or detection_idx >= len(detections.confidence)
                or detections.confidence[detection_idx]
                >= self.track_activation_threshold
            ):
                feature = None
                if (
                    detection_features is not None
                    and len(detection_features) > detection_idx
                ):
                    feature = detection_features[detection_idx]

                new_tracker = ByteTrackKalmanBoxTracker(
                    bbox=detection_boxes[detection_idx], feature=feature
                )
                self.trackers.append(new_tracker)

            new_det = deepcopy(detections[detection_idx : detection_idx + 1])
            new_det.tracker_id = np.array([-1])
            updated_detections.append(new_det)

        self.trackers = get_alive_trackers(
            trackers=self.trackers,
            maximum_frames_without_update=self.maximum_frames_without_update,
            minimum_consecutive_frames=self.minimum_consecutive_frames,
        )

    def _similarity_step(
        self,
        detections: sv.Detections,
        trackers: list[ByteTrackKalmanBoxTracker],
        association_metric: str,
        detection_features: Optional[np.ndarray] = None,
    ) -> tuple[list[tuple[int, int]], set[int], set[int]]:
        """Measures similarity as indicated by the user between tracks and detections and returns the matches and unmatched trackers/detections.
            Is useful for step 1 and 2 of the BYTE algorithm.

        Args:
            detections (sv.Detections): The set of object detections.
            trackers (list[ByteTrackKalmanBoxTracker]): The list of trackers that will we matched to the detections.
            association_metric (str): The metric that will compare the detections with the trackers. Can be either object features (RE-ID) or
                based on location (IoU).
            detection_features (Optional[np.ndarray]): Features extracted from detections, used for 'RE-ID' association. Defaults to None.

        Returns:
            tuple[list[tuple[int, int]], set[int], set[int]]: Matched indices, unmatched trackers indices, unmatched detections indices.
        """
        similarity_matrix = None
        if association_metric == "IoU":
            # Build IOU cost matrix between detections and predicted bounding boxes
            similarity_matrix = get_iou_matrix(trackers, detections.xyxy)
            print(similarity_matrix)
            thresh = self.minimum_iou_threshold
        elif association_metric == "RE-ID":
            # Build feature distance matrix between detections and predicted bounding boxes
            similarity_matrix = -self._get_appearance_distance_matrix(
                detection_features, trackers
            )  # THe minus because _get_associated_indices considers the higher the best
            thresh = -self.max_appearance_distance

        else:
            raise Exception("Your association metric is not supported")
        # Associate detections to trackers based on the higher value of the
        matched_indices, unmatched_trackers, unmatched_detections = (
            self._get_associated_indices(
                similarity_matrix, detections, trackers, thresh
            )
        )
        return matched_indices, unmatched_trackers, unmatched_detections

    def reset(self) -> None:
        """Resets the tracker's internal state.

        Clears all active tracks and resets the track ID counter.
        """
        self.trackers = []
        ByteTrackKalmanBoxTracker.count_id = 0

<<<<<<< HEAD
    def _get_appearance_distance_matrix(self, detection_features: np.ndarray, trackers: list[ByteTrackKalmanBoxTracker]
            #!!!In the future  this should be outside of the class in a utils file, as is reutilized in DeepSORT and here
=======
    def _get_appearance_distance_matrix(
        self,
        detection_features: np.ndarray,
        trackers: list[ByteTrackKalmanBoxTracker],
        #!!!In my opinion this should be outside of the class, as is reutilized in DeepSORT and here
>>>>>>> 29f08f7e
    ) -> np.ndarray:
        """
        Calculate appearance distance matrix between tracks and detections.

        Args:
            detection_features (np.ndarray): Features extracted from current detections.
            trackers (list[ByteTrackKalmanBoxTracker]): trackers to be compared.
        Returns:
            np.ndarray: Appearance distance matrix (rows: trackers, columns: detections).
        """

        if len(trackers) == 0 or len(detection_features) == 0:  # Handle empty cases
            return np.zeros((len(trackers), len(detection_features)), dtype=np.float32)
        if len(trackers) > 0 and len(detection_features) > 0:
            track_features = np.array([t.get_feature() for t in trackers])
            distance_matrix = cdist(
                track_features, detection_features, metric=self.distance_metric
            )
            distance_matrix = np.clip(distance_matrix, 0, 1)
        else:
            distance_matrix = np.zeros(
                (len(trackers), len(detection_features)), dtype=np.float32
            )
        return distance_matrix<|MERGE_RESOLUTION|>--- conflicted
+++ resolved
@@ -12,14 +12,8 @@
     get_alive_trackers,
     get_iou_matrix,
 )
-<<<<<<< HEAD
 from trackers.core.deepsort.feature_extractor import DeepSORTFeatureExtractor
 
-=======
-
-
-# from trackers.utils.general_utils import (clip_coordinates)
->>>>>>> 29f08f7e
 class ByteTrackTracker(BaseTracker):
     """Implements ByteTrack.
 
@@ -67,16 +61,10 @@
         minimum_consecutive_frames: int = 3,
         minimum_iou_threshold: float = 0.2,
         high_prob_boxes_threshold: float = 0.5,
-<<<<<<< HEAD
         feature_extractor: Optional[DeepSORTFeatureExtractor] = None, #The type should be the new feature extractor class once implemented
         distance_metric: str = "cosine", # None, 'cosine' or 'euclidean'
         max_appearance_distance: float = 0.75 # Default maximum distance for RE-ID matching with cosine distance.
 
-=======
-        feature_extractor=None,  # The type should be the new feature extractor class
-        distance_metric: str = "cosine",  # None, 'cosine' or 'euclidean'
-        max_appearance_distance: float = 0.75,  # Default maximum distance for RE-ID matching with cosine distance.
->>>>>>> 29f08f7e
     ) -> None:
         # Calculate maximum frames without update based on lost_track_buffer and
         # frame_rate. This scales the buffer based on the frame rate to ensure
@@ -358,16 +346,8 @@
         self.trackers = []
         ByteTrackKalmanBoxTracker.count_id = 0
 
-<<<<<<< HEAD
     def _get_appearance_distance_matrix(self, detection_features: np.ndarray, trackers: list[ByteTrackKalmanBoxTracker]
             #!!!In the future  this should be outside of the class in a utils file, as is reutilized in DeepSORT and here
-=======
-    def _get_appearance_distance_matrix(
-        self,
-        detection_features: np.ndarray,
-        trackers: list[ByteTrackKalmanBoxTracker],
-        #!!!In my opinion this should be outside of the class, as is reutilized in DeepSORT and here
->>>>>>> 29f08f7e
     ) -> np.ndarray:
         """
         Calculate appearance distance matrix between tracks and detections.
