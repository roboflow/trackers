--- conflicted
+++ resolved
@@ -153,22 +153,11 @@
             self._get_high_and_low_probability_detections(detections)
         )
 
-        # If detector avaible, compute the features for high probability images
-<<<<<<< HEAD
         detection_features: Optional[np.ndarray] = (
             self.reid_model.extract_features(high_prob_detections, frame)
             if self.reid_model is not None
             else None
         )
-=======
-        detection_features: Optional[np.ndarray]
-        if self.reid_model is not None:
-            detection_features = self.reid_model.extract_features(
-                high_prob_detections, frame
-            )
-        else:
-            detection_features = None
->>>>>>> 511e083f
 
         # Step 1: first association, with high confidence boxes
         matched_indices, unmatched_trackers, unmatched_high_prob_detections = (
